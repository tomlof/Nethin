--- conflicted
+++ resolved
@@ -838,11 +838,8 @@
         xi = 0.01  # Used with "EI" and "PI"
         kappa = 1.96  # Used with "LCB"
         # n_random_starts = 1
-<<<<<<< HEAD
         self.n_initial_points_ = 3
-=======
-        self.n_initial_points_ = 2
->>>>>>> 7606db39
+        # self.n_initial_points_ = 2
 
         self.acq_optimizer_kwargs_ = {
                 "n_points": n_points,
