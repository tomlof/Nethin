--- conflicted
+++ resolved
@@ -3,33 +3,12 @@
 
 Created on Mon Oct  9 13:48:25 2017
 
-Copyright (c) 2017-2020, Tommy Löfstedt. All rights reserved.
+Copyright (c) 2017-2021, Tommy Löfstedt. All rights reserved.
 
 @author:  Tommy Löfstedt
 @email:   tommy.lofstedt@umu.se
 @license: BSD 3-clause.
 """
-<<<<<<< HEAD
-# import abc
-# import json
-# import six
-# import warnings
-
-# import h5py
-# import numpy as np
-
-import tensorflow as tf
-
-__all__ = ["FullyConvolutionalNetwork",
-           # UNet"
-           # "BaseModel", "ConvolutionalNetwork", "FullyConvolutionalNetwork",
-           # "GAN"
-           ]
-
-
-class FullyConvolutionalNetwork(tf.keras.Model):
-    """Generates a standard FCN architechture with Conv + BN + ReLU layers.
-=======
 import abc
 import json
 import six
@@ -42,29 +21,13 @@
 import tensorflow.keras
 import tensorflow.keras.backend as K
 
-# from tensorflow import keras as tf_keras
-# from tensorflow.keras.models import Model
-# from tensorflow.keras.layers import Input, Activation
-# from tensorflow.keras.layers import Dense, Flatten
-# from tensorflow.keras.layers import Convolution1D, Convolution2D
-# # from tensorflow.keras.layers import Convolution2DTranspose
-# from tensorflow.keras.layers import BatchNormalization, Dropout
-# from tensorflow.keras.layers import MaxPooling1D, MaxPooling2D
-# from tensorflow.python.keras.utils import conv_utils
-# # from tensorflow.python.keras.utils.conv_utils import normalize_data_format
-
-# from nethin.utils import with_device, Helper
-# import nethin.consts as consts
-# import nethin.utils as utils
-# # import nethin.padding as padding
-# import nethin.layers as layers
-# # import nethin.losses as losses
-
-
 __all__ = ["BaseModel",
            "FullyConnectedNetwork",
            "ConvolutionalNetwork",
-           # "FullyConvolutionalNetwork", "UNet", "GAN"
+           "FullyConvolutionalNetwork",
+           # "UNet",
+           # "BaseModel",
+           # "GAN",
            ]
 
 
@@ -819,13 +782,193 @@
         return outputs
 
 
+class FullyConvolutionalNetwork(tf.keras.Model):
+    """Generates a standard FCN architechture with Conv + BN + ReLU layers.
+
+    Examples
+    --------
+    >>> # import nethin
+    >>> import nethin.models
+    >>> import numpy as np
+    >>> import tensorflow as tf
+    >>>
+    >>> seed = 42
+    >>> np.random.seed(seed)
+    >>> tf.random.set_seed(seed)
+    >>>
+    >>> input_shape = (128, 128, 1)
+    >>> output_channels = 1
+    >>> num_filters = (16, 16)
+    >>> filter_sizes = (3, 3)
+    >>> activations = ("relu", "relu")
+    >>> use_batch_normalization = True
+    >>> data_format = "channels_last"
+    >>> # device = "/device:CPU:0"
+    >>>
+    >>> X = np.random.randn(*input_shape)
+    >>> X = X[np.newaxis, ...]
+    >>>
+    >>> model = nethin.models.FullyConvolutionalNetwork(
+    ...         input_shape=input_shape,
+    ...         output_channels=output_channels,
+    ...         num_filters=num_filters,
+    ...         filter_sizes=filter_sizes,
+    ...         activations=activations,
+    ...         use_batch_normalization=use_batch_normalization,
+    ...         data_format=data_format,
+    ...         # device=device
+    ...         )
+    >>> model._input_shape
+    (128, 128, 1)
+    >>> model._output_channels
+    1
+    >>> X.shape
+    (1, 128, 128, 1)
+    >>> model.compile(optimizer="Adam", loss="mse")
+    >>> Y = model.predict_on_batch(X)
+    >>> Y.shape
+    (1, 128, 128, 1)
+    >>> (np.abs(np.sum(Y - X)) - 3000) < 1.0
+    True
+    """
+
+    def __init__(self,
+                 input_shape,
+                 output_channels,
+                 num_filters=(64, 64, 64, 64, 64),
+                 filter_sizes=(3, 3, 3, 3, 3),
+                 activations="relu",
+                 use_batch_normalization=True,
+                 data_format=None,
+                 # device=None,
+                 name="FullyConvolutionalNetwork",
+                 **kwargs):
+
+        super(FullyConvolutionalNetwork, self).__init__(
+                name=name)
+
+        self._input_shape = tuple([int(s) for s in input_shape])
+        self._output_channels = int(output_channels)
+
+        if len(num_filters) < 1:
+            raise ValueError("``num_filters`` must have length at least 1.")
+        else:
+            self._num_filters = tuple(num_filters)
+
+        self._filter_sizes = tuple(filter_sizes)
+
+        assert(len(self._num_filters) == len(self._filter_sizes))
+
+        if isinstance(activations, str) or activations is None:
+
+            activations = [tf.keras.layers.Activation(activations)
+                           for i in range(len(self._num_filters))]
+            self._activations = tuple(activations)
+
+        if isinstance(activations, tf.keras.layers.Activation):
+            raise ValueError("May not be able to reuse the activation for "
+                             "each layer. Pass a tuple with the activations "
+                             "for each layer instead.")
+
+        elif len(activations) != len(self._num_filters):
+            raise ValueError("``activations`` should have the same length as "
+                             "``num_conv_layers``.")
+
+        elif isinstance(activations, (list, tuple)):
+
+            _activations = [None] * len(activations)
+            for i in range(len(activations)):
+                if isinstance(activations[i], str) or activations[i] is None:
+                    _activations[i] = tf.keras.layers.Activation(activations[i])
+                else:
+                    _activations[i] = activations[i]
+
+            self._activations = tuple(_activations)
+
+        else:
+            raise ValueError("``activations`` must be a str, or a tuple of "
+                             "str or ``Activation``.")
+
+        if isinstance(use_batch_normalization, bool):
+            use_batch_normalization \
+                = [use_batch_normalization] * len(self._num_filters)
+            self._use_batch_normalization = tuple(use_batch_normalization)
+
+        elif len(use_batch_normalization) != len(self._num_filters):
+            raise ValueError("``use_batch_normalization`` should have the "
+                             "same length as ``num_filters``.")
+
+        elif isinstance(use_batch_normalization, (list, tuple)):
+            use_bn = [None] * len(use_batch_normalization)
+            for i in range(len(use_batch_normalization)):
+                use_bn[i] = bool(use_batch_normalization[i])
+            self._use_batch_normalization = tuple(use_bn)
+
+        self._data_format = str(data_format)
+
+        if self._data_format == "channels_last":
+            self._axis = 3
+        else:  # data_format == "channels_first":
+            self._axis = 1
+
+        self._initialised = False
+        self._generate_tensors()
+
+    def _generate_tensors(self):
+
+        if self._initialised:
+            return
+
+        self._layers = []
+
+        # Generate network tensors
+        for i in range(len(self._num_filters)):
+
+            num_filters = self._num_filters[i]
+            filter_size = self._filter_sizes[i]
+            activation_function = self._activations[i]
+            use_batch_normalization = self._use_batch_normalization[i]
+
+            conv = tf.keras.layers.Convolution2D(num_filters,
+                                                 (filter_size, filter_size),
+                                                 strides=(1, 1),
+                                                 padding="same",
+                                                 data_format=self._data_format)
+            self._layers.append(conv)
+            if use_batch_normalization:
+                bn = tf.keras.layers.BatchNormalization(axis=self._axis)
+                self._layers.append(bn)
+            self._layers.append(activation_function)
+
+        # Final convolution to generate the requested output number of channels
+        conv = tf.keras.layers.Convolution2D(self._output_channels,
+                                             (1, 1),  # Filter size
+                                             strides=(1, 1),
+                                             padding="same",
+                                             data_format=self._data_format)
+        self._layers.append(conv)
+
+        self._initialised = True
+
+    def call(self, inputs):
+        """Combine all layers into an end-to-end model."""
+        x = inputs
+        for layer in self._layers:
+            x = layer(x)
+        outputs = x
+
+        return outputs
+
+
+
+
+
 # class BaseModel(six.with_metaclass(abc.ABCMeta, object)):
 #     # TODO: Add fit_generator, evaluate_generator and predict_generator
 #     # TODO: What about get_layer?
 #     def __init__(self, nethin_name, data_format=None, device=None, name=None):
 
 #         self._nethin_name = str(nethin_name)
->>>>>>> 752a0117
 
 #         self.data_format = conv_utils.normalize_data_format(data_format)
 
@@ -3145,183 +3288,6 @@
 #         The initialiser to use for the bias in the initial convolution. Default
 #         is ``"zeros"``, which means to initialise all biases to zero.
 
-<<<<<<< HEAD
-    Examples
-    --------
-    >>> # import nethin
-    >>> import nethin.models
-    >>> import numpy as np
-    >>> import tensorflow as tf
-    >>>
-    >>> seed = 42
-    >>> np.random.seed(seed)
-    >>> tf.random.set_seed(seed)
-    >>>
-    >>> input_shape = (128, 128, 1)
-    >>> output_channels = 1
-    >>> num_filters = (16, 16)
-    >>> filter_sizes = (3, 3)
-    >>> activations = ("relu", "relu")
-    >>> use_batch_normalization = True
-    >>> data_format = "channels_last"
-    >>> # device = "/device:CPU:0"
-    >>>
-    >>> X = np.random.randn(*input_shape)
-    >>> X = X[np.newaxis, ...]
-    >>>
-    >>> model = nethin.models.FullyConvolutionalNetwork(
-    ...         input_shape=input_shape,
-    ...         output_channels=output_channels,
-    ...         num_filters=num_filters,
-    ...         filter_sizes=filter_sizes,
-    ...         activations=activations,
-    ...         use_batch_normalization=use_batch_normalization,
-    ...         data_format=data_format,
-    ...         # device=device
-    ...         )
-    >>> model._input_shape
-    (128, 128, 1)
-    >>> model._output_channels
-    1
-    >>> X.shape
-    (1, 128, 128, 1)
-    >>> model.compile(optimizer="Adam", loss="mse")
-    >>> Y = model.predict_on_batch(X)
-    >>> Y.shape
-    (1, 128, 128, 1)
-    >>> (np.abs(np.sum(Y - X)) - 3000) < 1.0
-    True
-    """
-
-    def __init__(self,
-                 input_shape,
-                 output_channels,
-                 num_filters=(64, 64, 64, 64, 64),
-                 filter_sizes=(3, 3, 3, 3, 3),
-                 activations="relu",
-                 use_batch_normalization=True,
-                 data_format=None,
-                 # device=None,
-                 name="FullyConvolutionalNetwork",
-                 **kwargs):
-
-        super(FullyConvolutionalNetwork, self).__init__(
-                name=name)
-
-        self._input_shape = tuple([int(s) for s in input_shape])
-        self._output_channels = int(output_channels)
-
-        if len(num_filters) < 1:
-            raise ValueError("``num_filters`` must have length at least 1.")
-        else:
-            self._num_filters = tuple(num_filters)
-
-        self._filter_sizes = tuple(filter_sizes)
-
-        assert(len(self._num_filters) == len(self._filter_sizes))
-
-        if isinstance(activations, str) or activations is None:
-
-            activations = [tf.keras.layers.Activation(activations)
-                           for i in range(len(self._num_filters))]
-            self._activations = tuple(activations)
-
-        if isinstance(activations, tf.keras.layers.Activation):
-            raise ValueError("May not be able to reuse the activation for "
-                             "each layer. Pass a tuple with the activations "
-                             "for each layer instead.")
-
-        elif len(activations) != len(self._num_filters):
-            raise ValueError("``activations`` should have the same length as "
-                             "``num_conv_layers``.")
-
-        elif isinstance(activations, (list, tuple)):
-
-            _activations = [None] * len(activations)
-            for i in range(len(activations)):
-                if isinstance(activations[i], str) or activations[i] is None:
-                    _activations[i] = tf.keras.layers.Activation(activations[i])
-                else:
-                    _activations[i] = activations[i]
-
-            self._activations = tuple(_activations)
-
-        else:
-            raise ValueError("``activations`` must be a str, or a tuple of "
-                             "str or ``Activation``.")
-
-        if isinstance(use_batch_normalization, bool):
-            use_batch_normalization \
-                = [use_batch_normalization] * len(self._num_filters)
-            self._use_batch_normalization = tuple(use_batch_normalization)
-
-        elif len(use_batch_normalization) != len(self._num_filters):
-            raise ValueError("``use_batch_normalization`` should have the "
-                             "same length as ``num_filters``.")
-
-        elif isinstance(use_batch_normalization, (list, tuple)):
-            use_bn = [None] * len(use_batch_normalization)
-            for i in range(len(use_batch_normalization)):
-                use_bn[i] = bool(use_batch_normalization[i])
-            self._use_batch_normalization = tuple(use_bn)
-
-        self._data_format = str(data_format)
-
-        if self._data_format == "channels_last":
-            self._axis = 3
-        else:  # data_format == "channels_first":
-            self._axis = 1
-
-        self._initialised = False
-        self._generate_tensors()
-
-    def _generate_tensors(self):
-
-        if self._initialised:
-            return
-
-        self._layers = []
-
-        # Generate network tensors
-        for i in range(len(self._num_filters)):
-
-            num_filters = self._num_filters[i]
-            filter_size = self._filter_sizes[i]
-            activation_function = self._activations[i]
-            use_batch_normalization = self._use_batch_normalization[i]
-
-            conv = tf.keras.layers.Convolution2D(num_filters,
-                                                 (filter_size, filter_size),
-                                                 strides=(1, 1),
-                                                 padding="same",
-                                                 data_format=self._data_format)
-            self._layers.append(conv)
-            if use_batch_normalization:
-                bn = tf.keras.layers.BatchNormalization(axis=self._axis)
-                self._layers.append(bn)
-            self._layers.append(activation_function)
-
-        # Final convolution to generate the requested output number of channels
-        conv = tf.keras.layers.Convolution2D(self._output_channels,
-                                             (1, 1),  # Filter size
-                                             strides=(1, 1),
-                                             padding="same",
-                                             data_format=self._data_format)
-        self._layers.append(conv)
-
-        self._initialised = True
-
-    def call(self, inputs):
-        """Combine all layers into an end-to-end model."""
-        x = inputs
-        for layer in self._layers:
-            x = layer(x)
-        outputs = x
-
-        return outputs
-
-
-
 
 
 # from tensorflow import keras as tf_keras
@@ -5668,8 +5634,6 @@
 #         The initialiser to use for the bias in the initial convolution. Default
 #         is ``"zeros"``, which means to initialise all biases to zero.
 
-=======
->>>>>>> 752a0117
 #     init_batch_normalization : bool, optional
 #         Whether or not to use batch normalization after the first convolution.
 #         Default is ``True``.
